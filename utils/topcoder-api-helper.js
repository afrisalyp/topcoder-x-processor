/*
 * Copyright (c) 2017 TopCoder, Inc. All rights reserved.
 */

/**
 * This module contains the helper methods to work with Topcoder APIs.
 *
 * Changes in 1.1:
 * - added support for switching topcoder dev and prod API through configuration
 * @author TCSCODER
 * @version 1.1
 */
'use strict';

const config = require('config');
const axios = require('axios');
const _ = require('lodash');
const moment = require('moment');
const circularJSON = require('circular-json');

const m2mAuth = require('tc-core-library-js').auth.m2m;

const m2m = m2mAuth(_.pick(config, ['AUTH0_URL', 'AUTH0_AUDIENCE', 'TOKEN_CACHE_TIME', 'AUTH0_PROXY_SERVER_URL']));

let topcoderApiProjects = require('topcoder-api-projects');
let topcoderApiChallenges = require('@topcoder-platform/topcoder-api-challenges-v4-wrapper');

const topcoderDevApiProjects = require('topcoder-dev-api-projects');
const topcoderDevApiChallenges = require('@topcoder-platform/topcoder-api-challenges-v4-wrapper-dev');

const logger = require('./logger');
const loggerFile = require('./logger-file');
const errors = require('./errors');


if (config.TC_DEV_ENV) {
  topcoderApiProjects = topcoderDevApiProjects;
  topcoderApiChallenges = topcoderDevApiChallenges;
}

// Init the API instances
const projectsClient = topcoderApiProjects.ApiClient.instance;
let challengesClient = topcoderApiChallenges.ApiClient.instance;
challengesClient.timeout=480000;

const bearer = projectsClient.authentications.bearer;
bearer.apiKeyPrefix = 'Bearer';
challengesClient.authentications.bearer = bearer;
challengesClient.basePath =  = 'http://api.topcoder.com/v4'.replace(/\/+$/, '');

const projectsApiInstance = new topcoderApiProjects.DefaultApi();
const challengesApiInstance = new topcoderApiChallenges.DefaultApi();

/**
 * Function to get M2M token
 * @returns {Promise} The promised token
 */
async function getM2Mtoken() {
  return await m2m.getMachineToken(config.AUTH0_CLIENT_ID, config.AUTH0_CLIENT_SECRET);
}

/**
 * Create a new project.
 * @param {String} projectName the project name
 * @returns {Number} the created project id
 */
async function createProject(projectName) {
  bearer.apiKey = await getM2Mtoken();
  // eslint-disable-next-line new-cap
  const projectBody = new topcoderApiProjects.ProjectRequestBody.constructFromObject({
    projectName
  });
  try {
    const projectResponse = await new Promise((resolve, reject) => {
      projectsApiInstance.directProjectsPost(projectBody, (err, res) => {
        if (err) {
          reject(err);
        } else {
          resolve(res);
        }
      });
    });
    const statusCode = projectResponse.result ? projectResponse.result.status : null;
    loggerFile.info(`EndPoint: POST /direct/projects,  POST parameters: ${circularJSON.stringify(projectBody)},
    Status Code:${statusCode}, Response: ${circularJSON.stringify(projectResponse)}`);
    return _.get(projectResponse, 'result.content.projectId');
  } catch (err) {
    loggerFile.info(`EndPoint: POST /direct/projects, POST parameters: ${circularJSON.stringify(projectBody)},
    Status Code:null, Error: 'Failed to create project.', Details: ${circularJSON.stringify(err)}`);
    throw errors.convertTopcoderApiError(err, 'Failed to create project.');
  }
}

/**
 * Create a new challenge.
 * @param {Object} challenge the challenge to create
 * @returns {Number} the created challenge id
 */
async function createChallenge(challenge) {
  bearer.apiKey = await getM2Mtoken();
  const start = new Date();
  const startTime = moment(start).toISOString();
  const end = moment(start).add(config.NEW_CHALLENGE_DURATION_IN_DAYS, 'days').toISOString();

  // eslint-disable-next-line new-cap
  const challengeBody = new topcoderApiChallenges.NewChallengeBodyParam.constructFromObject({
    param: _.assign({}, config.NEW_CHALLENGE_TEMPLATE, {
      registrationStartDate: start,
      registrationStartsAt: startTime,
      registrationEndsAt: end,
      submissionEndsAt: end
    }, challenge)
  });
  try {
    logger.debug(`Challenge body: ${JSON.stringify(challengeBody, null, 2)}`);
    const challengeResponse = await new Promise((resolve, reject) => {
      challengesApiInstance.saveDraftContest(challengeBody, (err, res) => {
        if (err) {
          reject(err);
        } else {
          resolve(res);
        }
      });
    });
    const statusCode = challengeResponse.result ? challengeResponse.result.status : null;
    loggerFile.info(`EndPoint: POST /challenges,  POST parameters: ${circularJSON.stringify(challengeBody)},
    Status Code:${statusCode}, Response: ${circularJSON.stringify(challengeResponse.result)}`);
    return _.get(challengeResponse, 'result.content.id');
  } catch (err) {
<<<<<<< HEAD
    logger.debug(`Response: ${err}`);
=======
    loggerFile.info(`EndPoint: POST /challenges,  POST parameters: ${circularJSON.stringify(challengeBody)}, Status Code:null,
    Error: 'Failed to create challenge.', Details: ${circularJSON.stringify(err)}`);
>>>>>>> db3a02cf
    throw errors.convertTopcoderApiError(err, 'Failed to create challenge.');
  }
}

/**
 * Update a challenge.
 * @param {Number} id the challenge id
 * @param {Object} challenge the challenge to update
 */
async function updateChallenge(id, challenge) {
  bearer.apiKey = await getM2Mtoken();
  logger.debug(`Updating challenge ${id} with ${circularJSON.stringify(challenge)}`);
  // eslint-disable-next-line new-cap
  const challengeBody = new topcoderApiChallenges.UpdateChallengeBodyParam.constructFromObject({
    param: challenge
  });
  try {
    const response = await new Promise((resolve, reject) => {
      challengesApiInstance.challengesIdPut(id, challengeBody, (err, res) => {
        if (err) {
          logger.error(err);
          logger.debug(circularJSON.stringify(err));
          reject(err);
        } else {
          resolve(res);
        }
      });
    });
    const statusCode = response.result ? response.result.status : null;
    loggerFile.info(`EndPoint: PUT /challenges/${id},  PUT parameters: null, Status Code:${statusCode}, Response: ${circularJSON.stringify(response)}`);
  } catch (err) {
    loggerFile.info(`EndPoint: PUT /challenges/${id},  PUT parameters: null, Status Code:null,
    Error: 'Failed to update challenge.', Details: ${circularJSON.stringify(err)}`);
    throw errors.convertTopcoderApiError(err, 'Failed to update challenge.');
  }
}

/**
 * activates the topcoder challenge
 * @param {Number} id the challenge id
 */
async function activateChallenge(id) {
  bearer.apiKey = await getM2Mtoken();
  logger.debug(`Activating challenge ${id}`);
  try {
    const response = await new Promise((resolve, reject) => {
      challengesApiInstance.activateChallenge(id, (err, data) => {
        if (err) {
          logger.error(err);
          logger.debug(circularJSON.stringify(err));
          reject(err);
        } else {
          resolve(data);
        }
      });
    });
    const statusCode = response.result ? response.result.status : null;
    loggerFile.info(`EndPoint: POST /challenges/${id}/activate,
    POST parameters: null, Status Code:${statusCode}, Response: ${circularJSON.stringify(response)}`);
    logger.debug(`Challenge ${id} is activated successfully.`);
  } catch (err) {
    loggerFile.info(`EndPoint: POST /challenges/${id}/activate,  POST parameters: null, Status Code:null,
    Error: 'Failed to activate challenge.', Details: ${circularJSON.stringify(err)}`);
    throw errors.convertTopcoderApiError(err, 'Failed to activate challenge.');
  }
}

/**
 * Get challenge details by id
 * @param {Number} id challenge ID
 * @returns {Object} topcoder challenge
 */
async function getChallengeById(id) {
  if (!_.isNumber(id)) {
    throw new Error(`The challenge id must be a valid number, not ${id}`);
  }
  const apiKey = await getM2Mtoken();
  logger.debug('Getting topcoder challenge details');
  try {
<<<<<<< HEAD
    const response = await axios.get(`${projectsClient.basePath}/challenges/${id}`, {
=======
    const response = await axios.get(`${challengesClient.basePath}/challenges/${id}`, {
>>>>>>> db3a02cf
      headers: {
        authorization: `Bearer ${apiKey}`
      },
      'Content-Type': 'application/json'
    });
    const challenge = _.get(response, 'data.result.content');
    const statusCode = response.result ? response.result.status : null;
    loggerFile.info(`EndPoint: GET challenges/${id},  GET parameters: null, Status Code:${statusCode}, Response: ${circularJSON.stringify(response)}`);
    return challenge;
  } catch (err) {
    throw errors.convertTopcoderApiError(err, 'Failed to get challenge details by Id');
  }
}

/**
 * closes the topcoder challenge
 * @param {Number} id the challenge id
 * @param {Number} winnerId the winner id
 */
async function closeChallenge(id, winnerId) {
  const apiKey = await getM2Mtoken();
  logger.debug(`Closing challenge ${id}`);
  try {
    const response = await axios.post(`${challengesClient.basePath}/challenges/${id}/close?winnerId=${winnerId}`, null, {
      headers: {
        authorization: `Bearer ${apiKey}`,
        'Content-Type': 'application/json'
      }
    });
    const statusCode = response ? response.status : null;
    loggerFile.info(`EndPoint: POST /challenges/${id}/close,  POST parameters: null, Status Code:${statusCode}, Response:${circularJSON.stringify(response)}`);
    logger.debug(`Challenge ${id} is closed successfully.`);
  } catch (err) {
    loggerFile.info(`EndPoint: POST /challenges/${id}/close, POST parameters: null, Status Code:null,
    Error: 'Failed to close challenge.', Details: ${circularJSON.stringify(err)}`);
    throw errors.convertTopcoderApiError(err, 'Failed to close challenge.');
  }
}

/**
 * gets the project billing account id
 * @param {Number} id the project id
 * @returns {Number} the billing account id
 */
async function getProjectBillingAccountId(id) {
  const apiKey = await getM2Mtoken();
  logger.debug(`Getting project billing detail ${id}`);
  try {
    const response = await axios.get(`${projectsClient.basePath}/direct/projects/${id}`, {
      headers: {
        authorization: `Bearer ${apiKey}`
      }
    });

    const billingAccountId = _.get(response, 'data.result.content.billingAccountIds[0]');
    if (!billingAccountId) {
      _.set(response, 'data.result.content', `There is no billing account id associated with project ${id}`);
      throw new Error(response);
    }

    const statusCode = response ? response.status : null;
    loggerFile.info(`EndPoint: GET /direct/projects/${id},
    GET parameters: null, Status Code:${statusCode}, Response:${circularJSON.stringify(response.data)}`);
    return billingAccountId;
  } catch (err) {
    loggerFile.info(`EndPoint: GET /direct/projects/${id}, GET parameters: null, Status Code:null,
    Error: 'Failed to get billing detail for the project.', Details: ${circularJSON.stringify(err)}`);
    throw errors.convertTopcoderApiError(err, 'Failed to get billing detail for the project.');
  }
}

/**
 * gets the topcoder user id from handle
 * @param {String} handle the topcoder handle
 * @returns {Number} the user id
 */
async function getTopcoderMemberId(handle) {
  bearer.apiKey = await getM2Mtoken();
  try {
    const response = await axios.get(`${projectsClient.basePath}/members/${handle}`);
    const statusCode = response ? response.status : null;
    loggerFile.info(`EndPoint: GET members/${handle},  GET parameters: null, Status Code:${statusCode}, Response:${circularJSON.stringify(response.data)}`);
    return _.get(response, 'data.result.content.userId');
  } catch (err) {
    loggerFile.info(`EndPoint: GET members/${handle}, GET parameters: null, Status Code:null,
    Error: 'Failed to get topcoder member id.', Details: ${circularJSON.stringify(err)}`);
    throw errors.convertTopcoderApiError(err, 'Failed to get topcoder member id.');
  }
}

/**
 * adds the resource to the topcoder challenge
 * @param {Number} id the challenge id
 * @param {Object} resource the resource resource to add
 */
async function addResourceToChallenge(id, resource) {
  bearer.apiKey = await getM2Mtoken();
  logger.debug(`adding resource to challenge ${id}`);
  try {
    const response = await new Promise((resolve, reject) => {
      challengesApiInstance.challengesIdResourcesPost(id, resource, (err, res) => {
        if (err) {
          if (_.get(JSON.parse(_.get(err, 'response.text')), 'result.content')
            === `User ${resource.resourceUserId} with role ${resource.roleId} already exists`) {
            resolve();
          } else {
            logger.error(circularJSON.stringify(err));
            reject(err);
          }
        } else {
          logger.debug(`resource is added to challenge ${id} successfully.`);
          resolve(res);
        }
      });
    });
    let statusCode = null;
    if (response && response.result) {
      statusCode = response.result.status;
    }
    loggerFile.info(`EndPoint: POST /challenges/${id}/resources,
    POST parameters: null, Status Code:${statusCode}, Response:${circularJSON.stringify(response)}`);
  } catch (err) {
    loggerFile.info(`EndPoint: POST /challenges/${id}/resources, POST parameters: null, Status Code:null,
    Error: 'Failed to add resource to the challenge.', Details: ${circularJSON.stringify(err)}`);
    throw errors.convertTopcoderApiError(err, 'Failed to add resource to the challenge.');
  }
}

/**
 * Get challenge resources details by id
 * @param {Number} id challenge ID
 * @returns {Object} topcoder challenge resources
 */
async function getResourcesFromChallenge(id) {
  if (!_.isNumber(id)) {
    throw new Error('The challenge id must valid number');
  }
<<<<<<< HEAD
  const apiKey = await getAccessToken();
  logger.debug(`fetch resource from challenge ${id}`);
  try {
    const response = await axios.get(`${projectsClient.basePath}/challenges/${id}/resources`, {
=======
  const apiKey = await getM2Mtoken();
  logger.debug(`fetch resource from challenge ${id}`);
  try {
    const response = await axios.get(`${challengesClient.basePath}/challenges/${id}/resources`, {
>>>>>>> db3a02cf
      headers: {
        authorization: `Bearer ${apiKey}`
      },
      'Content-Type': 'application/json'
    });
    const resources = _.get(response, 'data.result.content');
    return resources;
  } catch (err) {
    throw errors.convertTopcoderApiError(err, 'Failed to fetch resource from the challenge.');
  }
}

<<<<<<< HEAD
async function roleAlreadySet(id, role){
  if (!_.isNumber(id)) {
    throw new Error('The challenge id must valid number');
  }
  var result = false;
  const apiKey = await getAccessToken();
  try {
    var resources = await this.getResourcesFromChallenge(id);
    resources.forEach(function(resource){
      if(resource['role']==role){
        result=true;
=======
/**
 * Check if role is already set
 * @param {Number} id the challenge id
 * @param {String} role the role to check
 * @returns {Promise<Boolean>}
 */
async function roleAlreadySet(id, role) {
  if (!_.isNumber(id)) {
    throw new Error('The challenge id must valid number');
  }
  let result = false;
  try {
    const resources = await getResourcesFromChallenge(id);
    resources.forEach((resource) => {
      if (resource.role === role) {
        result = true;
>>>>>>> db3a02cf
      }
    });
  } catch (err) {
    throw errors.convertTopcoderApiError(err, 'Failed to fetch resource from the challenge.');
  }
  return result;
}
/**
 * unregister user from topcoder challenge
 * @param {Number} id the challenge id
 * @param {Object} resource the resource  resource to remove
 */
async function unregisterUserFromChallenge(id) {
  bearer.apiKey = await getM2Mtoken();
  logger.debug(`removing resource from challenge ${id}`);
  try {
    const response = await new Promise((resolve, reject) => {
      challengesApiInstance.unregisterChallenge(id, (err, res) => {
        if (err) {
          // TODO:* Handle when a user tries to unregister a user twice.
          // if (_.get(JSON.parse(_.get(err, 'response.text')), 'result.content')
          //   === `User ${resource.resourceUserId} with role ${resource.roleId} already exist`) {
          //   resolve(res);
          // } else {
          //   logger.error(circularJSON.stringify(err));
          //   reject(err);
          // }
          logger.debug(`Error - ${err}`);
          reject(err);
        } else {
          logger.debug(`user is removed from the challenge ${id} successfuly.`);
          resolve(res);
        }
      });
    });
    const statusCode = response.result ? response.result.status : null;
    loggerFile.info(`EndPoint: POST /challenges/${id}/unregister,
    POST parameters: null, Status Code:${statusCode}, Response:${circularJSON.stringify(response)}`);
  } catch (err) {
    loggerFile.info(`EndPoint: POST /challenges/${id}/unregister, POST parameters: null, Status Code:null,
    Error: 'Failed to remove resource from the challenge', Details: ${circularJSON.stringify(err)}`);
    throw errors.convertTopcoderApiError(err, 'Failed to remove resource from the challenge');
  }
}

/**
 * cancels the private contents
 * @param {Number} id the challenge id
 */
async function cancelPrivateContent(id) {
  bearer.apiKey = await getM2Mtoken();
  logger.debug(`Cancelling challenge ${id}`);
  try {
    const response = await new Promise((resolve, reject) => {
      challengesApiInstance.cancelPrivateContest(id, (err, data) => {
        if (err) {
          logger.error(err);
          logger.debug(circularJSON.stringify(err));
          reject(err);
        } else {
          resolve(data);
        }
      });
    });
    logger.debug(`Challenge ${id} is cancelled successfully.`);
    const statusCode = response.result ? response.result.status : null;
    loggerFile.info(`EndPoint: POST /challenges/${id}/cancel,  POST parameters: null, Status Code:${statusCode}, Response:${circularJSON.stringify(response)}`);
  } catch (err) {
    loggerFile.info(`EndPoint: POST /challenges/${id}/cancel, POST parameters: null, Status Code:null,
    Error: 'Failed to cancel challenge.', Details: ${circularJSON.stringify(err)}`);
    throw errors.convertTopcoderApiError(err, 'Failed to cancel challenge.');
  }
}

/**
 * adds assignee as challenge registrant
 * @param {Number} topcoderUserId the topcoder user id
 * @param {Object} challengeId the challenge id
 * @private
 */
async function assignUserAsRegistrant(topcoderUserId, challengeId) {
  // role 1 from registrant
  const registrantBody = {
    roleId: 1,
    resourceUserId: topcoderUserId,
    phaseId: 0,
    addNotification: true,
    addForumWatch: true
  };
  await addResourceToChallenge(challengeId, registrantBody);
}

/**
 * removes the resource from the topcoder challenge
 * @param {Number} id the challenge id
 * @param {Object} resource the resource resource to remove
 */
async function removeResourceToChallenge(id, resource) {
  bearer.apiKey = await getM2Mtoken();
  logger.debug(`removing resource from challenge ${id}`);
  try {
    const response = await new Promise((resolve, reject) => {
      challengesApiInstance.challengesIdResourcesDelete(id, resource, (err, res) => {
        if (err) {
          logger.error(circularJSON.stringify(err));
          reject(err);
        } else {
          logger.debug(`resource is removed from challenge ${id} successfully.`);
          resolve(res);
        }
      });
    });
    const statusCode = response.result ? response.result.status : null;
    loggerFile.info(`EndPoint: DELETE /challenges/${id}/resources,
    DELETE parameters: null, Status Code:${statusCode}, Response:${circularJSON.stringify(response)}`);
  } catch (err) {
    loggerFile.info(`EndPoint: DELETE /challenges/${id}/resources, DELETE parameters: null, Status Code:null,
    Error: 'Failed to remove resource from the challenge.', Details: ${circularJSON.stringify(err)}`);
    throw errors.convertTopcoderApiError(err, 'Failed to remove resource from the challenge.');
  }
}

/**
 * gets resources from the topcoder challenge
 * @param {String} id the challenge id
 * @returns {Array} the resources of challenge
 */
async function getChallengeResources(id) {
  const apiKey = await getM2Mtoken();
  logger.debug(`getting resource from challenge ${id}`);
  try {
    const response = await axios.get(`${challengesClient.basePath}/challenges/${id}/resources`, {
      headers: {Authorization: `bearer ${apiKey}`}
    });
    const statusCode = response.data ? response.data.result.status : null;
    loggerFile.info(`EndPoint: GET /challenges/${id}/resources,
    GET parameters: null, Status Code:${statusCode}, Response:${circularJSON.stringify(response)}`);
    return _.get(response, 'data.result.content');
  } catch (err) {
    loggerFile.info(`EndPoint: GET /challenges/${id}/resources, GET parameters: null, Status Code:null,
    Error: 'Failed to get resource from the challenge.', Details: ${circularJSON.stringify(err)}`);
    throw errors.convertTopcoderApiError(err, 'Failed to get resource from the challenge.');
  }
}


module.exports = {
  createProject,
  getChallengeById,
  createChallenge,
  updateChallenge,
  activateChallenge,
  closeChallenge,
  getProjectBillingAccountId,
  getTopcoderMemberId,
  addResourceToChallenge,
  getResourcesFromChallenge,
  roleAlreadySet,
  unregisterUserFromChallenge,
  cancelPrivateContent,
  assignUserAsRegistrant,
  removeResourceToChallenge,
  getChallengeResources
};<|MERGE_RESOLUTION|>--- conflicted
+++ resolved
@@ -40,14 +40,10 @@
 
 // Init the API instances
 const projectsClient = topcoderApiProjects.ApiClient.instance;
-let challengesClient = topcoderApiChallenges.ApiClient.instance;
-challengesClient.timeout=480000;
-
+const challengesClient = topcoderApiChallenges.ApiClient.instance;
 const bearer = projectsClient.authentications.bearer;
 bearer.apiKeyPrefix = 'Bearer';
 challengesClient.authentications.bearer = bearer;
-challengesClient.basePath =  = 'http://api.topcoder.com/v4'.replace(/\/+$/, '');
-
 const projectsApiInstance = new topcoderApiProjects.DefaultApi();
 const challengesApiInstance = new topcoderApiChallenges.DefaultApi();
 
@@ -112,7 +108,6 @@
     }, challenge)
   });
   try {
-    logger.debug(`Challenge body: ${JSON.stringify(challengeBody, null, 2)}`);
     const challengeResponse = await new Promise((resolve, reject) => {
       challengesApiInstance.saveDraftContest(challengeBody, (err, res) => {
         if (err) {
@@ -127,12 +122,8 @@
     Status Code:${statusCode}, Response: ${circularJSON.stringify(challengeResponse.result)}`);
     return _.get(challengeResponse, 'result.content.id');
   } catch (err) {
-<<<<<<< HEAD
-    logger.debug(`Response: ${err}`);
-=======
     loggerFile.info(`EndPoint: POST /challenges,  POST parameters: ${circularJSON.stringify(challengeBody)}, Status Code:null,
     Error: 'Failed to create challenge.', Details: ${circularJSON.stringify(err)}`);
->>>>>>> db3a02cf
     throw errors.convertTopcoderApiError(err, 'Failed to create challenge.');
   }
 }
@@ -207,16 +198,12 @@
  */
 async function getChallengeById(id) {
   if (!_.isNumber(id)) {
-    throw new Error(`The challenge id must be a valid number, not ${id}`);
+    throw new Error('The challenge id must valid number');
   }
   const apiKey = await getM2Mtoken();
   logger.debug('Getting topcoder challenge details');
   try {
-<<<<<<< HEAD
-    const response = await axios.get(`${projectsClient.basePath}/challenges/${id}`, {
-=======
     const response = await axios.get(`${challengesClient.basePath}/challenges/${id}`, {
->>>>>>> db3a02cf
       headers: {
         authorization: `Bearer ${apiKey}`
       },
@@ -354,17 +341,10 @@
   if (!_.isNumber(id)) {
     throw new Error('The challenge id must valid number');
   }
-<<<<<<< HEAD
-  const apiKey = await getAccessToken();
-  logger.debug(`fetch resource from challenge ${id}`);
-  try {
-    const response = await axios.get(`${projectsClient.basePath}/challenges/${id}/resources`, {
-=======
   const apiKey = await getM2Mtoken();
   logger.debug(`fetch resource from challenge ${id}`);
   try {
     const response = await axios.get(`${challengesClient.basePath}/challenges/${id}/resources`, {
->>>>>>> db3a02cf
       headers: {
         authorization: `Bearer ${apiKey}`
       },
@@ -377,19 +357,6 @@
   }
 }
 
-<<<<<<< HEAD
-async function roleAlreadySet(id, role){
-  if (!_.isNumber(id)) {
-    throw new Error('The challenge id must valid number');
-  }
-  var result = false;
-  const apiKey = await getAccessToken();
-  try {
-    var resources = await this.getResourcesFromChallenge(id);
-    resources.forEach(function(resource){
-      if(resource['role']==role){
-        result=true;
-=======
 /**
  * Check if role is already set
  * @param {Number} id the challenge id
@@ -406,7 +373,6 @@
     resources.forEach((resource) => {
       if (resource.role === role) {
         result = true;
->>>>>>> db3a02cf
       }
     });
   } catch (err) {
